--- conflicted
+++ resolved
@@ -21,12 +21,7 @@
         run: bash .github/workflows/provision-darwin.sh
       - name: Motoko Threshold Schnorr Darwin
         run: |
-<<<<<<< HEAD
           dfx start --background --clean --pocketic
-          npm install @noble/curves
-=======
-          dfx start --background
->>>>>>> 2e748ec1
           pushd motoko/threshold-schnorr
           npm install
           make test
@@ -38,12 +33,7 @@
         run: bash .github/workflows/provision-linux.sh
       - name: Motoko Threshold Schnorr Linux
         run: |
-<<<<<<< HEAD
           dfx start --background --clean --pocketic
-          npm install @noble/curves
-=======
-          dfx start --background
->>>>>>> 2e748ec1
           pushd motoko/threshold-schnorr
           npm install
           make test