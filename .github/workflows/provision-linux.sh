--- conflicted
+++ resolved
@@ -20,13 +20,11 @@
 # Install Vessel and Alias Moc
 curl --location --output vessel-linux64 "https://github.com/dfinity/vessel/releases/download/v0.6.2/vessel-linux64"
 chown -R "$(whoami)" ./vessel-linux64 && chmod -R +x ./vessel-linux64
-alias vessel=$(pwd)/vessel-linux64
-alias moc=$(vessel bin)/moc
-alias mo-doc=$(vessel bin)/mo-doc
-alias mo-ide=$(vessel bin)/mo-ide
+gh alias set vessel $(pwd)/vessel-linux64
+gh alias set moc $(vessel bin)/moc
+gh alias set mo-doc $(vessel bin)/mo-doc
+gh alias set mo-ide $(vessel bin)/mo-ide
 
-<<<<<<< HEAD
-=======
 # Install cmake
 sudo apt-get install --yes cmake
 
@@ -35,7 +33,6 @@
 sudo bash install-rustup.sh -y
 rustup target add wasm32-unknown-unknown
 
->>>>>>> eb091413
 # Set environment variables.
 echo "$HOME/bin" >> $GITHUB_PATH
 echo "$HOME/.cargo/bin" >> $GITHUB_PATH
