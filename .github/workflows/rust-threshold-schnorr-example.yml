--- conflicted
+++ resolved
@@ -25,12 +25,7 @@
         run: bash .github/workflows/provision-pocket-ic-server.sh
       - name: Rust Threshold Schnorr Darwin
         run: |
-<<<<<<< HEAD
-          dfxvm default 0.22.0-beta.0
           dfx start --background --clean --pocketic
-=======
-          dfx start --background
->>>>>>> 302a9252
           pushd rust/threshold-schnorr
           make deploy
 # This should be re-enabled when Pocket IC supports threshold Schnorr
@@ -46,12 +41,7 @@
         run: bash .github/workflows/provision-pocket-ic-server.sh
       - name: Rust Threshold Schnorr Linux
         run: |
-<<<<<<< HEAD
-          dfxvm default 0.22.0-beta.0
           dfx start --background --clean --pocketic
-=======
-          dfx start --background
->>>>>>> 302a9252
           pushd rust/threshold-schnorr
           make deploy
 # This should be re-enabled when Pocket IC supports threshold Schnorr
