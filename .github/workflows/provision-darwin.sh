--- conflicted
+++ resolved
@@ -43,12 +43,6 @@
 mv ./ic-repl /usr/local/bin/ic-repl
 chmod a+x /usr/local/bin/ic-repl
 
-<<<<<<< HEAD
-# Install cmake
-brew update && (brew list cmake || brew install cmake)
-
-=======
->>>>>>> 926e1d3f
 # Install rust
 curl --location --output install-rustup.sh "https://sh.rustup.rs"
 bash install-rustup.sh -y
