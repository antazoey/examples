--- conflicted
+++ resolved
@@ -51,16 +51,9 @@
 - `--argument '(variant { testnet })'` passes the argument `testnet` to initialize the smart contract, telling it to connect to the Bitcoin testnet
 
 **We're initializing the canister with `variant { testnet }` so that the
-<<<<<<< HEAD
 canister connects to the Bitcoin testnet.
 To be specific, the canister interacts with [testnet4](https://mempool.space/testnet4), which is the latest Bitcoin test network used by the Bitcoin community. This means that the addresses generated
 in the smart contract can only be used to receive or send funds on this Bitcoin
-=======
-canister connects to the [Bitcoin testnet](https://en.bitcoin.it/wiki/Testnet).
-To be specific, this connects to `Testnet4`, which is the current Bitcoin test
-network used by the Bitcoin community. This means that the addresses generated
-in the smart contract can only be used to receive or send funds only on Bitcoin
->>>>>>> f7e90c54
 testnet.**
 
 If successful, you should see an output that looks like this:
@@ -170,13 +163,8 @@
 
 The `send_from_${type}` endpoint can send bitcoin by:
 
-<<<<<<< HEAD
 1. Getting the percentiles of the most recent fees on the Bitcoin network using the [bitcoin_get_current_fee_percentiles API](https://github.com/dfinity/bitcoin-canister/blob/master/INTERFACE_SPECIFICATION.md#bitcoin_get_current_fee_percentiles).
 2. Fetching your unspent transaction outputs (UTXOs), using the [bitcoin_get_utxos API](https://github.com/dfinity/bitcoin-canister/blob/master/INTERFACE_SPECIFICATION.md#bitcoin_get_utxos).
-=======
-1. Getting the percentiles of the most recent fees on the Bitcoin network using the [bitcoin_get_current_fee_percentiles API](https://internetcomputer.org/docs/current/references/ic-interface-spec/#ic-bitcoin_get_current_fee_percentiles).
-2. Fetching your unspent transaction outputs (UTXOs), using the [bitcoin_get_utxos API](https://internetcomputer.org/docs/current/references/ic-interface-spec/#ic-bitcoin_get_utxos).
->>>>>>> f7e90c54
 3. Building a transaction, using some of the UTXOs from step 2 as input and the destination address and amount to send as output.
    The fee percentiles obtained from step 1 is used to set an appropriate fee.
 4. Signing the inputs of the transaction using the
@@ -221,12 +209,7 @@
 * Check the testnet BTC balance of the canister.
 * Use the canister to send testnet BTC to another testnet BTC address.
 
-<<<<<<< HEAD
-
 The steps to develop Bitcoin dapps locally are extensively documented in [this tutorial](https://internetcomputer.org/docs/current/developer-docs/integrations/bitcoin/local-development).
-=======
-This example is extensively documented in the following tutorial: [Developing Bitcoin dapps locally](https://internetcomputer.org/docs/current/developer-docs/integrations/bitcoin/local-development).
->>>>>>> f7e90c54
 
 Note that for *testing* on mainnet, the [chain-key testing
 canister](https://github.com/dfinity/chainkey-testing-canister) can be used to
